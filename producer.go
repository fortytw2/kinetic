package kinetic

import (
	"errors"
	"log"
	"os"
	"os/signal"
	"strconv"
	"sync"
	"syscall"
	"time"

	gokinesis "github.com/rewardStyle/go-kinesis"
)

const (
	firehoseURL     = "https://kinesis.%s.amazonaws.com"
	firehoseVersion = "20150804"

	kinesisType = iota
	firehoseType
)

var (
<<<<<<< HEAD
	// ErrThroughputExceeded represents an error when the Kinesis throughput has been exceeded
	ErrThroughputExceeded = errors.New("Configured AWS Kinesis throughput has been exceeded")
	// ErrKinesisFailure represents a generic internal AWS Kinesis error
	ErrKinesisFailure = errors.New("AWS Kinesis internal failure")
	// ErrBadConcurrency represents an error when the provided concurrency value is invalid
	ErrBadConcurrency = errors.New("Concurrency must be greater than zero")
=======
	ThroughputExceededError = errors.New("Configured AWS Kinesis throughput has been exceeded!")
	KinesisFailureError     = errors.New("AWS Kinesis internal failure.")
	BadConcurrencyError     = errors.New("Concurrency must be greater than zero.")
	DroppedMessageError     = errors.New("Channel is full, dropped message.")
>>>>>>> 6898a3c9
)

// Producer keeps a queue of messages on a channel and continually attempts
// to POST the records using the PutRecords method. If the messages were
// not sent successfully they are placed back on the queue to retry
type Producer struct {
	*kinesis

	producerType int

	concurrency   int
	concurrencyMu sync.Mutex
	sem           chan bool

	wg sync.WaitGroup

	producing   bool
	producingMu sync.Mutex
	typeMu      sync.Mutex

	errors chan error

	// We need to ensure that the sent messages were successfully processed
	// before removing them from this local queue
	messages   chan *Message
	interrupts chan os.Signal
}

func (p *Producer) init(stream, shard, shardIterType, accessKey, secretKey, region string, concurrency int) (*Producer, error) {
	var err error
	if concurrency < 1 {
		return nil, ErrBadConcurrency
	}
	if stream == "" {
		return nil, ErrNullStream
	}

	p.setConcurrency(concurrency)
	p.setProducerType(kinesisType)

	p.initChannels()

	p.kinesis, err = new(kinesis).init(stream, shard, shardIterType, accessKey, secretKey, region)
	if err != nil {
		return p, err
	}

	return p.activate()
}

func (p *Producer) initChannels() {
	p.sem = make(chan bool, p.getConcurrency())
	p.errors = make(chan error, p.getConcurrency())
	p.messages = make(chan *Message, p.msgBufSize())

	p.interrupts = make(chan os.Signal, 1)
	signal.Notify(p.interrupts, os.Interrupt)
}

func (p *Producer) setConcurrency(concurrency int) {
	p.concurrencyMu.Lock()
	p.concurrency = concurrency
	p.concurrencyMu.Unlock()
}

func (p *Producer) getConcurrency() int {
	p.concurrencyMu.Lock()
	defer p.concurrencyMu.Unlock()
	return p.concurrency
}

func (p *Producer) msgBufSize() int {
	p.concurrencyMu.Lock()
	defer p.concurrencyMu.Unlock()
	return p.concurrency * 1000
}

func (p *Producer) setProducerType(producerType int) {
	p.typeMu.Lock()
	p.producerType = producerType
	p.typeMu.Unlock()
}

func (p *Producer) getProducerType() int {
	p.typeMu.Lock()
	defer p.typeMu.Unlock()
	return p.producerType
}

func (p *Producer) activate() (*Producer, error) {
	// Is the stream ready?
	var active bool
	var err error

	if p.getProducerType() == kinesisType {
		active, err = p.checkActive()
	} else {
		active, err = p.checkFirehoseActive()
	}

	if err != nil || active != true {
		if err != nil {
			return p, err
		}
		return p, ErrNotActive
	}

	// go start feeder consumer and let listen processes them
	go p.produce()

	return p, err
}

// Init initializes a producer with the params specified in the configuration file
func (p *Producer) Init() (*Producer, error) {
	return p.init(conf.Kinesis.Stream, conf.Kinesis.Shard, ShardIterTypes[conf.Kinesis.ShardIteratorType], conf.AWS.AccessKey, conf.AWS.SecretKey, conf.AWS.Region, conf.Concurrency.Producer)
}

// InitC initializes a producer with the specified configuration: stream, shard, shard-iter-type, access-key, secret-key, and region
func (p *Producer) InitC(stream, shard, shardIterType, accessKey, secretKey, region string, concurrency int) (*Producer, error) {
	return p.init(stream, shard, shardIterType, accessKey, secretKey, region, concurrency)
}

// NewEndpoint re-initializes kinesis client with new endpoint. Used for testing with kinesalite
func (p *Producer) NewEndpoint(endpoint, stream string) {
	// Re-initialize kinesis client for testing
	p.kinesis.client = p.kinesis.newClient(endpoint, stream)

	if !p.IsProducing() {
		go p.produce()
	}
}

// Each shard can support up to 1,000 records per second for writes, up to a maximum total
// data write rate of 1 MB per second (including partition keys). This write limit applies
// to operations such as PutRecord and PutRecords.
// TODO: payload inspection & throttling
// http://docs.aws.amazon.com/kinesis/latest/dev/service-sizes-and-limits.html
func (p *Producer) kinesisFlush(counter *int, timer *time.Time) bool {
	// If a second has passed since the last timer start, reset the timer
	if time.Now().After(timer.Add(1 * time.Second)) {
		*timer = time.Now()
		*counter = 0
	}

	*counter++

	// If we have attempted 1000 times and it has been less than one second
	// since we started sending then we need to wait for the second to finish
	if *counter >= kinesisWritesPerSec && !(time.Now().After(timer.Add(1 * time.Second))) {
		// Wait for the remainder of the second - timer and counter
		// will be reset on next pass
		<-time.After(1*time.Second - time.Since(*timer))
	}

	return true
}

func (p *Producer) setProducing(producing bool) {
	p.producingMu.Lock()
	p.producing = producing
	p.producingMu.Unlock()

}

// IsProducing identifies whether or not the messages are queued for POSTing to the stream
func (p *Producer) IsProducing() bool {
	p.producingMu.Lock()
	defer p.producingMu.Unlock()
	return p.producing
}

// http://docs.aws.amazon.com/kinesis/latest/APIReference/API_PutRecords.html
//
// Maximum of 1000 requests a second for a single shard. Each PutRecords can
// accept a maximum of 500 records per request and each record can be as large
// as 1MB per record OR 5MB per request
func (p *Producer) produce() {
	p.setProducing(true)

	counter := 0
	timer := time.Now()

stop:
	for {
		getLock(p.sem)

		select {
		case msg := <-p.Messages():
			p.incMsgCount()

			if conf.Debug.Verbose && p.getMsgCount()%100 == 0 {
				log.Println("Received message to send. Total messages received: " + strconv.FormatInt(p.getMsgCount(), 10))
			}

			kargs := p.args()
			fargs := p.firehoseArgs()

			if p.getProducerType() == kinesisType {
				kargs.AddRecord(msg.Value(), string(msg.Key()))
			} else if p.getProducerType() == firehoseType {
				fargs.AddRecord(msg.Value(), string(msg.Key()))
			}

			if p.getProducerType() == firehoseType && p.firehoseFlush(&counter, &timer) {
				p.wg.Add(1)
				go func() {
					p.sendFirehoseRecords(fargs)
					p.wg.Done()
				}()
			} else if p.kinesisFlush(&counter, &timer) {
				p.wg.Add(1)
				go func() {
					p.sendRecords(kargs)
					p.wg.Done()
				}()
			}

			<-p.sem

			break
		case sig := <-p.interrupts:
			go p.handleInterrupt(sig)
			break stop
		case err := <-p.Errors():
			p.incErrCount()
			p.wg.Add(1)
			go p.handleError(err)
		}
	}

	p.setProducing(false)
}

// Messages gets the current number of messages on the Producer
func (p *Producer) Messages() <-chan *Message {
	return p.messages
}

// Errors gets the current number of errors on the Producer
func (p *Producer) Errors() <-chan error {
	return p.errors
}

// Send a message to the queue for POSTing
func (p *Producer) Send(msg *Message) {
	// Add the terminating record indicator
	if p.getProducerType() == firehoseType {
		msg.SetValue(append(msg.Value(), truncatedRecordTerminator...))
	}

	p.wg.Add(1)
	go func() {
		p.messages <- msg
		p.wg.Done()
	}()
}

// TryToSend tries to send the message, but if the channel is full it drops the message, and returns an error.
func (p *Producer) TryToSend(msg *Message) error {
	// Add the terminating record indicator
	if p.getProducerType() == firehoseType {
		msg.SetValue(append(msg.Value(), truncatedRecordTerminator...))
	}
	select {
	case p.messages <- msg:
		return nil
	default:
		return DroppedMessageError
	}
}

// If our payload is larger than allowed Kinesis will write as much as
// possible and fail the rest. We can then put them back on the queue
// to re-send
func (p *Producer) sendRecords(args *gokinesis.RequestArgs) {
	if p.getProducerType() != kinesisType {
		return
	}

	putResp, err := p.client.PutRecords(args)
	if err != nil && conf.Debug.Verbose {
		p.errors <- err
	}

	// Because we do not know which of the records was successful or failed
	// we need to put them all back on the queue
	if putResp != nil && putResp.FailedRecordCount > 0 {
		if conf.Debug.Verbose {
			log.Println("Failed records: " + strconv.Itoa(putResp.FailedRecordCount))
		}

		for idx, resp := range putResp.Records {
			// Put failed records back on the queue
			if resp.ErrorCode != "" || resp.ErrorMessage != "" {
				p.decMsgCount()
				p.errors <- errors.New(resp.ErrorMessage)
				p.Send(new(Message).Init(args.Records[idx].Data, args.Records[idx].PartitionKey))

				if conf.Debug.Verbose {
					log.Println("Message in failed PutRecords put back on the queue: " + string(args.Records[idx].Data))
				}
			}
		}
	} else if putResp == nil {
		// Retry posting these records as they most likely were not posted successfully
		p.retryRecords(args.Records)
	}

	if conf.Debug.Verbose && p.getMsgCount()%100 == 0 {
		log.Println("Messages sent so far: " + strconv.FormatInt(p.getMsgCount(), 10))
	}
}

func (p *Producer) retryRecords(records []gokinesis.Record) {
	for _, record := range records {
		p.Send(new(Message).Init(record.Data, record.PartitionKey))

		if conf.Debug.Verbose {
			log.Println("Message in nil send response put back on the queue: " + string(record.Data))
		}
	}
}

// Close stops queuing and producing and waits for all tasks to finish
func (p *Producer) Close() error {
	if conf.Debug.Verbose {
		log.Println("Producer is waiting for all tasks to finish...")
	}

	p.wg.Wait()

	// Stop producing
	go func() {
		p.interrupts <- syscall.SIGINT
	}()

	if conf.Debug.Verbose {
		log.Println("Producer is shutting down.")
	}

	return nil
}

func (p *Producer) handleInterrupt(signal os.Signal) {
	if conf.Debug.Verbose {
		log.Println("Producer received interrupt signal")
	}

	defer func() {
		<-p.sem
	}()

	p.Close()
}

func (p *Producer) handleError(err error) {
	if err != nil && conf.Debug.Verbose {
		log.Println("Received error: ", err.Error())
	}

	defer func() {
		<-p.sem
	}()

	p.wg.Done()
}<|MERGE_RESOLUTION|>--- conflicted
+++ resolved
@@ -22,19 +22,14 @@
 )
 
 var (
-<<<<<<< HEAD
 	// ErrThroughputExceeded represents an error when the Kinesis throughput has been exceeded
 	ErrThroughputExceeded = errors.New("Configured AWS Kinesis throughput has been exceeded")
 	// ErrKinesisFailure represents a generic internal AWS Kinesis error
 	ErrKinesisFailure = errors.New("AWS Kinesis internal failure")
 	// ErrBadConcurrency represents an error when the provided concurrency value is invalid
 	ErrBadConcurrency = errors.New("Concurrency must be greater than zero")
-=======
-	ThroughputExceededError = errors.New("Configured AWS Kinesis throughput has been exceeded!")
-	KinesisFailureError     = errors.New("AWS Kinesis internal failure.")
-	BadConcurrencyError     = errors.New("Concurrency must be greater than zero.")
-	DroppedMessageError     = errors.New("Channel is full, dropped message.")
->>>>>>> 6898a3c9
+	// ErrDroppedMessage represents an error the channel is full and messages are being dropped
+	ErrDroppedMessage = errors.New("Channel is full, dropped message.")
 )
 
 // Producer keeps a queue of messages on a channel and continually attempts
